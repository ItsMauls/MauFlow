--- conflicted
+++ resolved
@@ -2,31 +2,11 @@
 
 import "github.com/gofiber/fiber/v2"
 
-<<<<<<< HEAD
 // Service handles task related operations.
 type Service struct{}
 
 // RegisterRoutes wires task routes to the provided router.
 func RegisterRoutes(r fiber.Router, svc *Service) {
 	// TODO: implement task handlers
-=======
-// RegisterRoutes registers HTTP routes for task operations.
-func RegisterRoutes(r fiber.Router, svc interface{}) {
-	// Example handlers; replace with real implementations once available.
-	r.Get("/", func(c *fiber.Ctx) error {
-		return c.SendString("list tasks")
-	})
 
-	r.Post("/", func(c *fiber.Ctx) error {
-		return c.SendString("create task")
-	})
-
-	r.Put("/:id", func(c *fiber.Ctx) error {
-		return c.SendString("update task")
-	})
-
-	r.Delete("/:id", func(c *fiber.Ctx) error {
-		return c.SendString("delete task")
-	})
->>>>>>> cc319153
 }