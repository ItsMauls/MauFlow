package middleware

import "github.com/gofiber/fiber/v2"

<<<<<<< HEAD
// AuthService defines the behaviour required by the authentication middleware.
// VerifyToken should validate the provided token and return identifiers for the
// authenticated user and tenant. An error should be returned if the token is
// invalid or cannot be verified.
type AuthService interface {
	VerifyToken(token string) (userID string, tenantID string, err error)
}

// AuthMiddleware creates a Fiber middleware that validates the incoming
// request's Authorization header. When the token is valid the user and tenant
// identifiers are stored in the request context so that subsequent handlers can
// access them. If verification fails an Unauthorized error is returned.
func AuthMiddleware(authSvc AuthService) fiber.Handler {
	return func(c *fiber.Ctx) error {
		token := c.Get("Authorization")
		user, tenant, err := authSvc.VerifyToken(token)
=======
// AuthService defines behaviour required for authentication operations.
// VerifyToken should validate the supplied token and return user and tenant
// information or an error when the token is invalid.
type AuthService interface {
	VerifyToken(token string) (any, any, error)
}

// AuthMiddleware authenticates requests using the provided service.
func AuthMiddleware(authSvc AuthService) fiber.Handler {
	return func(c *fiber.Ctx) error {
		user, tenant, err := authSvc.VerifyToken(c.Get("Authorization"))
>>>>>>> b12a839d
		if err != nil {
			return fiber.ErrUnauthorized
		}
		c.Locals("user", user)
		c.Locals("tenant", tenant)
		return c.Next()
	}
}<|MERGE_RESOLUTION|>--- conflicted
+++ resolved
@@ -2,7 +2,7 @@
 
 import "github.com/gofiber/fiber/v2"
 
-<<<<<<< HEAD
+
 // AuthService defines the behaviour required by the authentication middleware.
 // VerifyToken should validate the provided token and return identifiers for the
 // authenticated user and tenant. An error should be returned if the token is
@@ -19,19 +19,7 @@
 	return func(c *fiber.Ctx) error {
 		token := c.Get("Authorization")
 		user, tenant, err := authSvc.VerifyToken(token)
-=======
-// AuthService defines behaviour required for authentication operations.
-// VerifyToken should validate the supplied token and return user and tenant
-// information or an error when the token is invalid.
-type AuthService interface {
-	VerifyToken(token string) (any, any, error)
-}
 
-// AuthMiddleware authenticates requests using the provided service.
-func AuthMiddleware(authSvc AuthService) fiber.Handler {
-	return func(c *fiber.Ctx) error {
-		user, tenant, err := authSvc.VerifyToken(c.Get("Authorization"))
->>>>>>> b12a839d
 		if err != nil {
 			return fiber.ErrUnauthorized
 		}
