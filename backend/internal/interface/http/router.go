package http

import (
	"backend/internal/interface/http/middleware"
	"backend/internal/interface/http/prioritize"
	"backend/internal/interface/http/task"

	"github.com/gofiber/fiber/v2"
)

<<<<<<< HEAD
// Dependencies exposes services required by the HTTP router.
type Dependencies interface {
	Auth() middleware.AuthService
}
=======
// Build registers API routes using the provided dependencies.
func Build(app *fiber.App, deps Dependencies) {
	api := app.Group("/api", middleware.AuthMiddleware(deps.Auth()))
>>>>>>> b12a839d

// Build configures application routes and attaches middleware.
func Build(app *fiber.App, deps Dependencies) {
	app.Use(middleware.AuthMiddleware(deps.Auth()))
}<|MERGE_RESOLUTION|>--- conflicted
+++ resolved
@@ -8,18 +8,14 @@
 	"github.com/gofiber/fiber/v2"
 )
 
-<<<<<<< HEAD
+
 // Dependencies exposes services required by the HTTP router.
 type Dependencies interface {
 	Auth() middleware.AuthService
 }
-=======
-// Build registers API routes using the provided dependencies.
-func Build(app *fiber.App, deps Dependencies) {
-	api := app.Group("/api", middleware.AuthMiddleware(deps.Auth()))
->>>>>>> b12a839d
 
 // Build configures application routes and attaches middleware.
 func Build(app *fiber.App, deps Dependencies) {
 	app.Use(middleware.AuthMiddleware(deps.Auth()))
+
 }